--- conflicted
+++ resolved
@@ -2,15 +2,9 @@
 
 > **Authors:** [Alice Li](https://www.linkedin.com/in/alice-li-17439713b/) • [Thomas Tang](https://www.linkedin.com/in/zhengthomastang/) • [Yuxing Wang](https://www.linkedin.com/in/yuxing-wang-55394620b/) • [Jingyi Jin](https://www.linkedin.com/in/jingyi-jin) > **Organization:** NVIDIA
 
-<<<<<<< HEAD
 | **Model** | **Workload** | **Use Case** |
 |-----------|--------------|--------------|
 | [Cosmos Transfer 1](https://github.com/nvidia-cosmos/cosmos-transfer1) | Inference | Sim to Real data augmentation |
-=======
-| Model             | Workload  | Use case                      |
-| ----------------- | --------- | ----------------------------- |
-| Cosmos Transfer 1 | Inference | Sim to Real data augmentation |
->>>>>>> fe811721
 
 This use case demonstrates how to apply Cosmos Transfer 1 for data augmentation over Omniverse (OV) generated synthetic data to close the sim-to-real domain gap, specifically targeting multi-view warehouse detection and tracking scenarios.
 
